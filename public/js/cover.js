require('./locale');

require('../css/cover.css');
require('../css/site.css');

import {
    checkIfAuth,
    clearLoginState,
    getLoginState,
    resetCheckAuth,
    setloginStateChangeEvent
} from './lib/common/login';

import {
    clearDuplicatedHistory,
    deleteServerHistory,
    getHistory,
    getStorageHistory,
    parseHistory,
    parseServerToHistory,
    parseStorageToHistory,
    postHistoryToServer,
    removeHistory,
    saveHistory,
    saveStorageHistoryToServer
} from './history';

import { saveAs } from 'file-saver';
import List from 'list.js';
import S from 'string';

import Cover from './views/Cover';
import Vue from 'vue';

new Vue({
    el: '#cover-app',
    render: (h) => h(Cover)
})

const options = {
    valueNames: ['id', 'text', 'timestamp', 'fromNow', 'time', 'tags', 'pinned'],
    item: '<li class="col-xs-12 col-sm-6 col-md-6 col-lg-4">\
            <span class="id" style="display:none;"></span>\
            <a href="#">\
                <div class="item">\
                    <div class="ui-history-pin fa fa-thumb-tack fa-fw"></div>\
                    <div class="ui-history-close fa fa-close fa-fw" data-toggle="modal" data-target=".delete-modal"></div>\
                    <div class="content">\
                        <h4 class="text"></h4>\
                        <p>\
                            <i><i class="fa fa-clock-o"></i> visited </i><i class="fromNow"></i>\
                            <br>\
                            <i class="timestamp" style="display:none;"></i>\
                            <i class="time"></i>\
                        </p>\
                        <p class="tags"></p>\
                    </div>\
                </div>\
            </a>\
           </li>',
    page: 18,
    plugins: [
        ListPagination({
            outerWindow: 1
        })
    ]
};
const historyList = new List('history', options);

migrateHistoryFromTempCallback = pageInit;
setloginStateChangeEvent(pageInit);

pageInit();

function pageInit() {
    checkIfAuth(
        data => {
            $('.ui-signin').hide();
            $('.ui-or').hide();
            $('.ui-welcome').show();
            if (data.photo) $('.ui-avatar').prop('src', data.photo).show();
            else $('.ui-avatar').prop('src', '').hide();
            $('.ui-name').html(data.name);
            $('.ui-signout').show();
            $(".ui-history").click();
            parseServerToHistory(historyList, parseHistoryCallback);
        },
        () => {
            $('.ui-signin').show();
            $('.ui-or').show();
            $('.ui-welcome').hide();
            $('.ui-avatar').prop('src', '').hide();
            $('.ui-name').html('');
            $('.ui-signout').hide();
            parseStorageToHistory(historyList, parseHistoryCallback);
        }
    );
}

$(".masthead-nav li").click(function () {
    $(this).siblings().removeClass("active");
    $(this).addClass("active");
});

<<<<<<< HEAD
$(".ui-home").click(() => {
=======
// prevent empty link change hash
$('a[href="#"]').click(function (e) {
    e.preventDefault();
});

$(".ui-home").click(function (e) {
>>>>>>> 1de42424
    if (!$("#home").is(':visible')) {
        $(".section:visible").hide();
        $("#home").fadeIn();
    }
});

<<<<<<< HEAD
$(".ui-history").click(() => {
=======
$(".ui-history").click(function (e) {
>>>>>>> 1de42424
    if (!$("#history").is(':visible')) {
        $(".section:visible").hide();
        $("#history").fadeIn();
    }
});

function checkHistoryList() {
    if ($("#history-list").children().length > 0) {
        $('.pagination').show();
        $(".ui-nohistory").hide();
        $(".ui-import-from-browser").hide();
    } else if ($("#history-list").children().length == 0) {
        $('.pagination').hide();
        $(".ui-nohistory").slideDown();
        getStorageHistory(data => {
            if (data && data.length > 0 && getLoginState() && historyList.items.length == 0) {
                $(".ui-import-from-browser").slideDown();
            }
        });
    }
}

function parseHistoryCallback(list, notehistory) {
    checkHistoryList();
    //sort by pinned then timestamp
    list.sort('', {
        sortFunction(a, b) {
            const notea = a.values();
            const noteb = b.values();
            if (notea.pinned && !noteb.pinned) {
                return -1;
            } else if (!notea.pinned && noteb.pinned) {
                return 1;
            } else {
                if (notea.timestamp > noteb.timestamp) {
                    return -1;
                } else if (notea.timestamp < noteb.timestamp) {
                    return 1;
                } else {
                    return 0;
                }
            }
        }
    });
    // parse filter tags
    const filtertags = [];
    for (let i = 0, l = list.items.length; i < l; i++) {
        const tags = list.items[i]._values.tags;
        if (tags && tags.length > 0) {
            for (let j = 0; j < tags.length; j++) {
                //push info filtertags if not found
                let found = false;
                if (filtertags.includes(tags[j]))
                    found = true;
                if (!found)
                    filtertags.push(tags[j]);
            }
        }
    }
    buildTagsFilter(filtertags);
}

// update items whenever list updated
historyList.on('updated', e => {
    for (let i = 0, l = e.items.length; i < l; i++) {
        const item = e.items[i];
        if (item.visible()) {
            const itemEl = $(item.elm);
            const values = item._values;
            const a = itemEl.find("a");
            const pin = itemEl.find(".ui-history-pin");
            const tagsEl = itemEl.find(".tags");
            //parse link to element a
            a.attr('href', `${serverurl}/${values.id}`);
            //parse pinned
            if (values.pinned) {
                pin.addClass('active');
            } else {
                pin.removeClass('active');
            }
            //parse tags
            const tags = values.tags;
            if (tags && tags.length > 0 && tagsEl.children().length <= 0) {
                const labels = [];
                for (let j = 0; j < tags.length; j++) {
                    //push into the item label
                    labels.push(`<span class='label label-default'>${tags[j]}</span>`);
                }
                tagsEl.html(labels.join(' '));
            }
        }
    }
    $(".ui-history-close").off('click');
    $(".ui-history-close").on('click', historyCloseClick);
    $(".ui-history-pin").off('click');
    $(".ui-history-pin").on('click', historyPinClick);
});

function historyCloseClick(e) {
    e.preventDefault();
    const id = $(this).closest("a").siblings("span").html();
    const value = historyList.get('id', id)[0]._values;
    $('.ui-delete-modal-msg').text('Do you really want to delete below history?');
    $('.ui-delete-modal-item').html(`<i class="fa fa-file-text"></i> ${value.text}<br><i class="fa fa-clock-o"></i> ${value.time}`);
    clearHistory = false;
    deleteId = id;
}

function historyPinClick(e) {
    e.preventDefault();
    const $this = $(this);
    const id = $this.closest("a").siblings("span").html();
    const item = historyList.get('id', id)[0];
    const values = item._values;
    let pinned = values.pinned;
    if (!values.pinned) {
        pinned = true;
        item._values.pinned = true;
    } else {
        pinned = false;
        item._values.pinned = false;
    }
    checkIfAuth(() => {
        postHistoryToServer(id, {
            pinned
        }, (err, result) => {
            if (!err) {
                if (pinned)
                    $this.addClass('active');
                else
                    $this.removeClass('active');
            }
        });
    }, () => {
        getHistory(notehistory => {
            for(let i = 0; i < notehistory.length; i++) {
                if (notehistory[i].id == id) {
                    notehistory[i].pinned = pinned;
                    break;
                }
            }
            saveHistory(notehistory);
            if (pinned)
                $this.addClass('active');
            else
                $this.removeClass('active');
        });
    });
}

//auto update item fromNow every minutes
setInterval(updateItemFromNow, 60000);

function updateItemFromNow() {
    const items = $('.item').toArray();
    for (let i = 0; i < items.length; i++) {
        const item = $(items[i]);
        const timestamp = parseInt(item.find('.timestamp').text());
        item.find('.fromNow').text(moment(timestamp).fromNow());
    }
}

var clearHistory = false;
var deleteId = null;

function deleteHistory() {
    checkIfAuth(() => {
        deleteServerHistory(deleteId, (err, result) => {
            if (!err) {
                if (clearHistory) {
                    historyList.clear();
                    checkHistoryList();
                } else {
                    historyList.remove('id', deleteId);
                    checkHistoryList();
                }
            }
            $('.delete-modal').modal('hide');
            deleteId = null;
            clearHistory = false;
        });
    }, () => {
        if (clearHistory) {
            saveHistory([]);
            historyList.clear();
            checkHistoryList();
            deleteId = null;
        } else {
            if (!deleteId) return;
            getHistory(notehistory => {
                const newnotehistory = removeHistory(deleteId, notehistory);
                saveHistory(newnotehistory);
                historyList.remove('id', deleteId);
                checkHistoryList();
                deleteId = null;
            });
        }
        $('.delete-modal').modal('hide');
        clearHistory = false;
    });
}

$(".ui-delete-modal-confirm").click(() => {
    deleteHistory();
});

$(".ui-import-from-browser").click(() => {
    saveStorageHistoryToServer(() => {
        parseStorageToHistory(historyList, parseHistoryCallback);
    });
});

$(".ui-save-history").click(() => {
    getHistory(data => {
        const history = JSON.stringify(data);
        const blob = new Blob([history], {
            type: "application/json;charset=utf-8"
        });
        saveAs(blob, `hackmd_history_${moment().format('YYYYMMDDHHmmss')}`);
    });
});

$(".ui-open-history").bind("change", e => {
    const files = e.target.files || e.dataTransfer.files;
    const file = files[0];
    const reader = new FileReader();
    reader.onload = () => {
        const notehistory = JSON.parse(reader.result);
        //console.log(notehistory);
        if (!reader.result) return;
        getHistory(data => {
            let mergedata = data.concat(notehistory);
            mergedata = clearDuplicatedHistory(mergedata);
            saveHistory(mergedata);
            parseHistory(historyList, parseHistoryCallback);
        });
        $(".ui-open-history").replaceWith($(".ui-open-history").val('').clone(true));
    };
    reader.readAsText(file);
});

$(".ui-clear-history").click(() => {
    $('.ui-delete-modal-msg').text('Do you really want to clear all history?');
    $('.ui-delete-modal-item').html('There is no turning back.');
    clearHistory = true;
    deleteId = null;
});

$(".ui-refresh-history").click(() => {
    const lastTags = $(".ui-use-tags").select2('val');
    $(".ui-use-tags").select2('val', '');
    historyList.filter();
    const lastKeyword = $('.search').val();
    $('.search').val('');
    historyList.search();
    $('#history-list').slideUp('fast');
    $('.pagination').hide();

    resetCheckAuth();
    historyList.clear();
    parseHistory(historyList, (list, notehistory) => {
        parseHistoryCallback(list, notehistory);
        $(".ui-use-tags").select2('val', lastTags);
        $(".ui-use-tags").trigger('change');
        historyList.search(lastKeyword);
        $('.search').val(lastKeyword);
        checkHistoryList();
        $('#history-list').slideDown('fast');
    });
});

$(".ui-logout").click(() => {
    clearLoginState();
    location.href = `${serverurl}/logout`;
});

let filtertags = [];
$(".ui-use-tags").select2({
    placeholder: $(".ui-use-tags").attr('placeholder'),
    multiple: true,
    data() {
        return {
            results: filtertags
        };
    }
});
$('.select2-input').css('width', 'inherit');
buildTagsFilter([]);

function buildTagsFilter(tags) {
    for (let i = 0; i < tags.length; i++)
        tags[i] = {
            id: i,
            text: S(tags[i]).unescapeHTML().s
        };
    filtertags = tags;
}
$(".ui-use-tags").on('change', function () {
    const tags = [];
    const data = $(this).select2('data');
    for (let i = 0; i < data.length; i++)
        tags.push(data[i].text);
    if (tags.length > 0) {
        historyList.filter(item => {
            const values = item.values();
            if (!values.tags) return false;
            let found = false;
            for (let i = 0; i < tags.length; i++) {
                if (values.tags.includes(tags[i])) {
                    found = true;
                    break;
                }
            }
            return found;
        });
    } else {
        historyList.filter();
    }
    checkHistoryList();
});

$('.search').keyup(() => {
    checkHistoryList();
});<|MERGE_RESOLUTION|>--- conflicted
+++ resolved
@@ -102,27 +102,19 @@
     $(this).addClass("active");
 });
 
-<<<<<<< HEAD
-$(".ui-home").click(() => {
-=======
 // prevent empty link change hash
 $('a[href="#"]').click(function (e) {
     e.preventDefault();
 });
 
 $(".ui-home").click(function (e) {
->>>>>>> 1de42424
     if (!$("#home").is(':visible')) {
         $(".section:visible").hide();
         $("#home").fadeIn();
     }
 });
 
-<<<<<<< HEAD
 $(".ui-history").click(() => {
-=======
-$(".ui-history").click(function (e) {
->>>>>>> 1de42424
     if (!$("#history").is(':visible')) {
         $(".section:visible").hide();
         $("#history").fadeIn();
